--- conflicted
+++ resolved
@@ -6,14 +6,13 @@
 python:
   - "2.7"
 
-<<<<<<< HEAD
+################################################################################
+# environment variables
 env:
   - TEST_NOTEBOOKS=false
   - TEST_NOTEBOOKS=true
 
-=======
 ################################################################################
->>>>>>> 67d869b8
 # Setup the environment before installing
 before_install:
   # ----------------------------------------------------------------------------
@@ -75,31 +74,6 @@
   # header line and then a list of matching package names. We then grep
   # this to check whether one of the lines of the output is an exact match
   # for the name of the package we want to install.
-<<<<<<< HEAD
-  - while read PV; do
-      echo "";
-      echo "==================================================================";
-      PN="$(echo $PV | sed 's/^\([^=<>]*\).*/\1/')";
-      if conda search $PN --full-name --use-index-cache --names-only |
-           grep -qFxi $PN;
-      then
-        echo "Package $PN is on conda. Installing it from there.";
-        echo "------------------------------------------------------------------";
-        conda install -q $PV;
-      else
-        echo "Package $PN isn't on conda. Trying to install it from PyPI.";
-        echo "------------------------------------------------------------------";
-        pip install $PV;
-      fi
-    done < requirements_static.txt
-  # Install the packages which are editable and must be done with pip
-  - pip install -v -r requirements_editable.txt
-  # Install the packages which are needed for plotting
-  - if [[ "$TEST_NOTEBOOKS" == "true" ]]; then
-      pip install -r requirements_plots.txt;
-    fi
-  # ----------------------------------------------------------------------------
-=======
   - function conda_or_pip_install_file {
         while read PV; do
           echo "";
@@ -120,7 +94,6 @@
           if [[ $? -ne 0 ]]; then return 1; fi;
         done < $1;
     }
->>>>>>> 67d869b8
 
 ################################################################################
 # install requirements
@@ -134,6 +107,11 @@
   # ----------------------------------------------------------------------------
   # To do the coverage, we also need the pytest-cov package
   - pip install pytest-cov
+  # ----------------------------------------------------------------------------
+  # Conditionally install the packages which are needed for plotting
+  - if [[ "$TEST_NOTEBOOKS" == "true" ]]; then
+      pip install -r requirements_plots.txt;
+    fi
   # ----------------------------------------------------------------------------
   # Install our package
   - python setup.py develop
@@ -157,10 +135,8 @@
 # commands to run test scripts
 script:
   - which python
-<<<<<<< HEAD
   # Test the main code base
-  - py.test --junitxml=shippable/testresults/testresults.xml --cov=fissa --cov-report xml --cov-config .coveragerc
-  - mv coverage.xml shippable/codecoverage/
+  - py.test --junitxml=testresults.xml --cov=fissa --cov-report xml --cov-config .coveragerc-config .coveragerc
   # Test the notebooks
   - function check_notebooks {
       RETURNVALUE=0;
@@ -191,17 +167,10 @@
   - if [[ "$TEST_NOTEBOOKS" == "true" ]]; then cd doc; fi
   - if [[ "$TEST_NOTEBOOKS" == "true" ]]; then check_notebooks; fi
   - if [[ "$TEST_NOTEBOOKS" == "true" ]]; then cd ..; fi
-=======
-  - py.test --junitxml=testresults.xml --cov=fissa --cov-report xml --cov-config .coveragerc
->>>>>>> 67d869b8
 
 ################################################################################
 # commands to run after tests are done
 after_script:
-<<<<<<< HEAD
-  - pwd
-  - ls -alh
-=======
   # Check where we ended up and what's going on where we are
   - pwd
   - ls -alh
@@ -212,5 +181,4 @@
     fi;
   - if [ "$SHIPPABLE" = "true" ] && [ -f coverage.xml ]; then
       mv coverage.xml shippable/codecoverage/;
-    fi;
->>>>>>> 67d869b8
+    fi;