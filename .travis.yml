--- conflicted
+++ resolved
@@ -56,14 +56,10 @@
     - env: TEST_NOTEBOOKS="true" USE_OLDEST_DEPS="true"
     # Currently, 'SIMA example.ipynb' is failing with Python 2.7.
     - python: "2.7"
-<<<<<<< HEAD
       env: TEST_NOTEBOOKS="true" USE_OLDEST_DEPS="false"
-=======
-      env: TEST_NOTEBOOKS="true" USE_OLDEST_DEPENDENCIES="false"
   # Mark as failure as soon as a required job fails. Otherwise, mark as success
   # as soon the only remaining jobs are allowed to fail.
   fast_finish: true
->>>>>>> c1247267
 
 ###############################################################################
 # Setup the environment before installing
